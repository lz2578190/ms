--- conflicted
+++ resolved
@@ -305,53 +305,6 @@
     is_ipv4_str(id) || is_ipv6_str(id)
 }
 
-#[cfg(test)]
-mod test {
-    use super::*;
-
-    #[test]
-    fn test_mangle() {
-        let addr = SocketAddr::V4(SocketAddrV4::new(Ipv4Addr::new(192, 168, 16, 32), 21116));
-        assert_eq!(addr, AddrMangle::decode(&AddrMangle::encode(addr)));
-
-        let addr = "[2001:db8::1]:8080".parse::<SocketAddr>().unwrap();
-        assert_eq!(addr, AddrMangle::decode(&AddrMangle::encode(addr)));
-
-        let addr = "[2001:db8:ff::1111]:80".parse::<SocketAddr>().unwrap();
-        assert_eq!(addr, AddrMangle::decode(&AddrMangle::encode(addr)));
-    }
-
-    #[test]
-    fn test_allow_err() {
-        allow_err!(Err("test err") as Result<(), &str>);
-        allow_err!(
-            Err("test err with msg") as Result<(), &str>,
-            "prompt {}",
-            "failed"
-        );
-    }
-<<<<<<< HEAD
-}
-
-#[inline]
-pub fn is_ipv4_str(id: &str) -> bool {
-    regex::Regex::new(r"^\d+\.\d+\.\d+\.\d+(:\d+)?$")
-        .unwrap()
-        .is_match(id)
-}
-
-#[inline]
-pub fn is_ipv6_str(id: &str) -> bool {
-    regex::Regex::new(r"^((([a-fA-F0-9]{1,4}:{1,2})+[a-fA-F0-9]{1,4})|(\[([a-fA-F0-9]{1,4}:{1,2})+[a-fA-F0-9]{1,4}\]:\d+))$")
-        .unwrap()
-        .is_match(id)
-}
-
-#[inline]
-pub fn is_ip_str(id: &str) -> bool {
-    is_ipv4_str(id) || is_ipv6_str(id)
-}
-
 #[inline]
 pub fn is_domain_port_str(id: &str) -> bool {
     // modified regex for RFC1123 hostname. check https://stackoverflow.com/a/106223 for original version for hostname.
@@ -365,10 +318,30 @@
 }
 
 #[cfg(test)]
-mod test_lib {
+mod test {
     use super::*;
-=======
->>>>>>> 088a0090
+
+    #[test]
+    fn test_mangle() {
+        let addr = SocketAddr::V4(SocketAddrV4::new(Ipv4Addr::new(192, 168, 16, 32), 21116));
+        assert_eq!(addr, AddrMangle::decode(&AddrMangle::encode(addr)));
+
+        let addr = "[2001:db8::1]:8080".parse::<SocketAddr>().unwrap();
+        assert_eq!(addr, AddrMangle::decode(&AddrMangle::encode(addr)));
+
+        let addr = "[2001:db8:ff::1111]:80".parse::<SocketAddr>().unwrap();
+        assert_eq!(addr, AddrMangle::decode(&AddrMangle::encode(addr)));
+    }
+
+    #[test]
+    fn test_allow_err() {
+        allow_err!(Err("test err") as Result<(), &str>);
+        allow_err!(
+            Err("test err with msg") as Result<(), &str>,
+            "prompt {}",
+            "failed"
+        );
+    }
 
     #[test]
     fn test_ipv6() {
@@ -387,7 +360,6 @@
     }
 
     #[test]
-<<<<<<< HEAD
     fn test_hostname_port() {
         assert_eq!(is_domain_port_str("a:12"), false);
         assert_eq!(is_domain_port_str("a.b.c:12"), false);
@@ -406,7 +378,9 @@
         // out-of-range port
         assert_eq!(is_domain_port_str("test.com:0"), true);
         assert_eq!(is_domain_port_str("test.com:98989"), true);
-=======
+    }
+
+    #[test]
     fn test_mangle2() {
         let addr = "[::ffff:127.0.0.1]:8080".parse().unwrap();
         let addr_v4 = "127.0.0.1:8080".parse().unwrap();
@@ -420,6 +394,5 @@
         assert_eq!(AddrMangle::decode(&AddrMangle::encode(addr_v6)), addr_v6);
         let addr_v6 = "[::1]:8080".parse().unwrap();
         assert_eq!(AddrMangle::decode(&AddrMangle::encode(addr_v6)), addr_v6);
->>>>>>> 088a0090
     }
 }